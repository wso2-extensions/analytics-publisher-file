site_name: Siddhi IO File
site_description: Siddhi IO File Extension
site_author: WSO2
site_url: https://siddhi-io.github.io/siddhi-io-file/
extra_css:
- stylesheets/extra.css
extra_javascript:
- javascripts/extra.js
repo_name: Siddhi-IO-file
repo_url: https://github.com/siddhi-io/siddhi-io-file
copyright: Copyright &copy; 2011 - 2018 WSO2
theme:
  name: mkdocs
  logo: images/siddhi-logo-w.svg
  favicon: images/favicon.ico
  palette:
    primary: teal
    accent: teal
google_analytics:
- UA-103065-28
- auto
extra:
  social:
  - type: github
    link: https://github.com/wso2/siddhi
  - type: linkedin
    link: https://www.linkedin.com/groups/13553064
markdown_extensions:
- admonition
- toc:
    permalink: true
- codehilite:
    guess_lang: false
#- pymdownx.tasklist:
#    custom_checkbox: true
- markdown.extensions.attr_list: null
pages:
- Welcome: index.md
- API Docs:
  - latest: api/latest.md
<<<<<<< HEAD
  - 2.0.6-SNAPSHOT : api/2.0.6-SNAPSHOT.md
=======
  - 2.0.8: api/2.0.8.md
  - 2.0.7: api/2.0.7.md
  - 2.0.6: api/2.0.6.md
>>>>>>> 660bf774
  - 2.0.5: api/2.0.5.md
  - 2.0.4: api/2.0.4.md
  - 2.0.3: api/2.0.3.md
  - 2.0.2: api/2.0.2.md
  - 2.0.1: api/2.0.1.md
  - 2.0.0: api/2.0.0.md
  - 1.1.1: api/1.1.1.md
  - 1.1.0: api/1.1.0.md
  - 1.0.14: api/1.0.14.md
  - 1.0.13: api/1.0.13.md
  - 1.0.12: api/1.0.12.md
  - 1.0.11: api/1.0.11.md
  - 1.0.10: api/1.0.10.md
  - 1.0.9: api/1.0.9.md
  - 1.0.8: api/1.0.8.md
  - 1.0.7: api/1.0.7.md
  - 1.0.6: api/1.0.6.md
  - 1.0.5: api/1.0.5.md
  - 1.0.4: api/1.0.4.md
  - 1.0.3: api/1.0.3.md
  - 1.0.2: api/1.0.2.md
  - 1.0.1: api/1.0.1.md
  - 1.0.0-M12: api/1.0.0-M12.md
  - 1.0.0-M11: api/1.0.0-M11.md
  - 1.0.0-M10: api/1.0.0-M10.md
  - 1.0.0: api/1.0.0.md
#- License: about/license.md<|MERGE_RESOLUTION|>--- conflicted
+++ resolved
@@ -38,13 +38,9 @@
 - Welcome: index.md
 - API Docs:
   - latest: api/latest.md
-<<<<<<< HEAD
-  - 2.0.6-SNAPSHOT : api/2.0.6-SNAPSHOT.md
-=======
   - 2.0.8: api/2.0.8.md
   - 2.0.7: api/2.0.7.md
   - 2.0.6: api/2.0.6.md
->>>>>>> 660bf774
   - 2.0.5: api/2.0.5.md
   - 2.0.4: api/2.0.4.md
   - 2.0.3: api/2.0.3.md
