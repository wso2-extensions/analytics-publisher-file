--- conflicted
+++ resolved
@@ -29,11 +29,8 @@
             <class name="io.siddhi.extension.io.file.FileSinkTestCase"/>
             <class name="io.siddhi.extension.io.file.FileFunctionsTestCase"/>
             <class name="io.siddhi.extension.io.file.FileHandlingTestCase"/>
-<<<<<<< HEAD
+            <class name="io.siddhi.extension.io.file.FileSourceBinaryChunkedModeTestCase"/>
             <class name="io.siddhi.extension.io.file.FileSinkMetricsTestCase"/>
-=======
-            <class name="io.siddhi.extension.io.file.FileSourceBinaryChunkedModeTestCase"/>
->>>>>>> 3422cdff
         </classes>
     </test>
 </suite>