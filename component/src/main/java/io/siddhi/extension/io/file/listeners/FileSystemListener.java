--- conflicted
+++ resolved
@@ -26,11 +26,8 @@
 import io.siddhi.extension.io.file.util.FileSourceConfiguration;
 import io.siddhi.extension.io.file.util.FileSourceServiceProvider;
 import io.siddhi.extension.io.file.util.VFSClientConnectorCallback;
-<<<<<<< HEAD
 import io.siddhi.extension.util.Utils;
 import org.apache.commons.io.FilenameUtils;
-=======
->>>>>>> f9f8b790
 import org.apache.log4j.Logger;
 import org.wso2.carbon.messaging.BinaryCarbonMessage;
 import org.wso2.carbon.messaging.CarbonCallback;
@@ -46,6 +43,8 @@
 import org.wso2.transport.remotefilesystem.message.RemoteFileSystemEvent;
 
 import java.io.File;
+import java.net.MalformedURLException;
+import java.net.URL;
 import java.nio.ByteBuffer;
 import java.nio.charset.StandardCharsets;
 import java.util.Map;
@@ -236,7 +235,9 @@
                 log.error(String.format("Failed to start the server for file '%s'. " +
                         "Hence starting to process next file.", fileURI));
                 carbonCallback.done(carbonMessage);
-                metrics.getSourceFileStatusMap().replace(Utils.getShortFilePath(fileURI), StreamStatus.ERROR);
+                if (metrics != null) {
+                    metrics.getSourceFileStatusMap().replace(Utils.getShortFilePath(fileURI), StreamStatus.ERROR);
+                }
             }
         }
     }
@@ -278,8 +279,7 @@
             }
             log.error(String.format("Failure occurred in vfs-client while reading the file '%s'.", fileUri), e);
         } catch (InterruptedException e) {
-<<<<<<< HEAD
-            log.error(String.format("Failed to get callback from vfs-client  for file '%s'.", fileUri), e);
+            log.error(String.format("Failed to get callback from vfs-client for file '%s'.", fileUri), e);
         } finally {
             if (metrics != null) {
                 metrics.setFilePath(fileUri);
@@ -307,9 +307,6 @@
             }
         } else {
             return null;
-=======
-            log.error(String.format("Failed to get callback from vfs-client for file '%s'.", fileUri), e);
->>>>>>> f9f8b790
         }
     }
 
