/*
 * Copyright (c) 2017 WSO2 Inc. (http://www.wso2.org) All Rights Reserved.
 *
 * WSO2 Inc. licenses this file to you under the Apache License,
 * Version 2.0 (the "License"); you may not use this file except
 * in compliance with the License.
 * You may obtain a copy of the License at
 *
 * http://www.apache.org/licenses/LICENSE-2.0
 *
 * Unless required by applicable law or agreed to in writing,
 * software distributed under the License is distributed on an
 * "AS IS" BASIS, WITHOUT WARRANTIES OR CONDITIONS OF ANY
 * KIND, either express or implied.  See the License for the
 * specific language governing permissions and limitations
 * under the License.
 */

package io.siddhi.extension.io.file.listeners;

import io.siddhi.core.stream.input.source.SourceEventListener;
import io.siddhi.extension.io.file.metrics.SourceMetrics;
import io.siddhi.extension.io.file.metrics.StreamStatus;
import io.siddhi.extension.io.file.processors.FileProcessor;
import io.siddhi.extension.io.file.util.Constants;
import io.siddhi.extension.io.file.util.FileSourceConfiguration;
import io.siddhi.extension.io.file.util.FileSourceServiceProvider;
import io.siddhi.extension.io.file.util.VFSClientConnectorCallback;
import io.siddhi.extension.util.Utils;
import org.apache.commons.io.FilenameUtils;
import org.apache.log4j.Logger;
import org.wso2.carbon.messaging.BinaryCarbonMessage;
import org.wso2.carbon.messaging.CarbonCallback;
import org.wso2.carbon.messaging.CarbonMessage;
import org.wso2.carbon.messaging.ServerConnector;
import org.wso2.carbon.messaging.exceptions.ClientConnectorException;
import org.wso2.carbon.messaging.exceptions.ServerConnectorException;
import org.wso2.transport.file.connector.sender.VFSClientConnector;
import org.wso2.transport.file.connector.server.FileServerConnector;
import org.wso2.transport.file.connector.server.FileServerConnectorProvider;
import org.wso2.transport.remotefilesystem.listener.RemoteFileSystemListener;
import org.wso2.transport.remotefilesystem.message.RemoteFileSystemBaseMessage;
import org.wso2.transport.remotefilesystem.message.RemoteFileSystemEvent;

import java.io.File;
import java.net.MalformedURLException;
import java.net.URL;
import java.nio.ByteBuffer;
import java.nio.charset.StandardCharsets;
import java.util.Map;

import static io.siddhi.extension.io.file.util.Util.constructPath;
import static io.siddhi.extension.io.file.util.Util.generateProperties;
import static io.siddhi.extension.io.file.util.Util.getFileName;
import static io.siddhi.extension.io.file.util.Util.reProcessFileGenerateProperties;

/**
 * Test {@link RemoteFileSystemListener} implementation for testing purpose.
 */
public class FileSystemListener implements RemoteFileSystemListener {
    private static final Logger log = Logger.getLogger(FileSystemListener.class);
    private SourceEventListener sourceEventListener;
    private FileSourceConfiguration fileSourceConfiguration;
    private FileSourceServiceProvider fileSourceServiceProvider;
    private SourceMetrics metrics;

    public FileSystemListener(SourceEventListener sourceEventListener,
                              FileSourceConfiguration fileSourceConfiguration, SourceMetrics sourceMetrics) {
        this.sourceEventListener = sourceEventListener;
        this.fileSourceConfiguration = fileSourceConfiguration;
        this.fileSourceServiceProvider = FileSourceServiceProvider.getInstance();
        this.metrics = sourceMetrics;
    }

    @Override
    public boolean onMessage(RemoteFileSystemBaseMessage remoteFileSystemBaseEvent) {
        if (remoteFileSystemBaseEvent instanceof RemoteFileSystemEvent) {
            String mode = fileSourceConfiguration.getMode();
            String actionAfterProcess = fileSourceConfiguration.getActionAfterProcess();
            RemoteFileSystemEvent remoteFileSystemEvent = (RemoteFileSystemEvent) remoteFileSystemBaseEvent;
            for (int i = 0; i < remoteFileSystemEvent.getAddedFiles().size(); i++) {
                File a = new File(remoteFileSystemEvent.getAddedFiles().get(i).getPath());
                String fileURI = a.toURI().toString();
                VFSClientConnector vfsClientConnector;
                FileProcessor fileProcessor;
                fileSourceConfiguration.setCurrentlyReadingFileURI(fileURI);
                String shortenFilePath = Utils.getShortFilePath(fileURI);
                if (metrics != null) {
                    metrics.getSourceFileStatusMap().putIfAbsent(shortenFilePath, StreamStatus.PROCESSING);
                    metrics.setFilePath(fileURI);
                }
                if (Constants.TEXT_FULL.equalsIgnoreCase(mode)) {
                    vfsClientConnector = new VFSClientConnector();
                    fileProcessor = new FileProcessor(sourceEventListener, fileSourceConfiguration, metrics);
                    vfsClientConnector.setMessageProcessor(fileProcessor);
                    Map<String, String> properties = generateProperties(fileSourceConfiguration, fileURI);
                    VFSClientConnectorCallback carbonCallback = new VFSClientConnectorCallback();
                    BinaryCarbonMessage carbonMessage = new BinaryCarbonMessage(
                            ByteBuffer.wrap(fileURI.getBytes(StandardCharsets.UTF_8)), true);
                    try {
                        vfsClientConnector.send(carbonMessage, carbonCallback, properties);
                        try {
                            carbonCallback.waitTillDone(fileSourceConfiguration.getTimeout(), fileURI);
                        } catch (InterruptedException e) {
                            log.error(String.format("Failed to wait until file '%s' is processed.", fileURI), e);
                            return false;
                        }
                        if (!actionAfterProcess.equalsIgnoreCase(Constants.KEEP)) {
                            reProcessFile(vfsClientConnector, carbonCallback, properties, fileURI);
                        }
                    } catch (ClientConnectorException e) {
                        log.error(String.format("Failed to provide file '%s' for consuming.", fileURI), e);
                        carbonCallback.done(carbonMessage);
                        if (metrics != null) {
                            metrics.getSourceFileStatusMap().replace(shortenFilePath, StreamStatus.ERROR);
                        }
                    }
                } else if (Constants.BINARY_CHUNKED.equalsIgnoreCase(mode) ||
                        Constants.BINARY_FULL.equalsIgnoreCase(mode)) {
                    vfsClientConnector = new VFSClientConnector();
                    fileProcessor = new FileProcessor(sourceEventListener, fileSourceConfiguration, metrics);
                    vfsClientConnector.setMessageProcessor(fileProcessor);
<<<<<<< HEAD

                    Map<String, String> properties = new HashMap<>();
                    properties.put(Constants.URI, fileURI);
                    properties.put(Constants.READ_FILE_FROM_BEGINNING, Constants.TRUE);
                    properties.put(Constants.ACTION, Constants.READ);
                    properties.put(Constants.POLLING_INTERVAL, fileSourceConfiguration.getFilePollingInterval());
                    properties.put(Constants.FILE_READ_WAIT_TIMEOUT_KEY,
                            fileSourceConfiguration.getFileReadWaitTimeout());
                    properties.put(Constants.MODE, mode);
                    properties.put(Constants.BUFFER_SIZE_IN_BINARY_CHUNKED, fileSourceConfiguration.getBufferSize());
=======
                    Map<String, String> properties = generateProperties(fileSourceConfiguration, fileURI);
>>>>>>> 472476ed
                    VFSClientConnectorCallback carbonCallback = new VFSClientConnectorCallback();
                    BinaryCarbonMessage carbonMessage = new BinaryCarbonMessage(
                            ByteBuffer.wrap(fileURI.getBytes(StandardCharsets.UTF_8)), true);
                    try {
                        vfsClientConnector.send(carbonMessage, carbonCallback, properties);
                        try {
                            carbonCallback.waitTillDone(fileSourceConfiguration.getTimeout(), fileURI);
                        } catch (InterruptedException e) {
                            log.error(String.format("Failed to get callback from vfs-client  for file '%s'.", fileURI),
                                    e);
                            return false;
                        }
                        if (!actionAfterProcess.equalsIgnoreCase(Constants.KEEP)) {
                            reProcessFile(vfsClientConnector, carbonCallback, properties, fileURI);
                        }
                    } catch (ClientConnectorException e) {
                        log.error(String.format("Failed to provide file '%s' for consuming.", fileURI), e);
                        if (metrics != null) {
                            metrics.getSourceFileStatusMap().replace(shortenFilePath, StreamStatus.ERROR);
                        }
                    }
                } else if (Constants.LINE.equalsIgnoreCase(mode) || Constants.REGEX.equalsIgnoreCase(mode)) {
                    Map<String, String> properties = generateProperties(fileSourceConfiguration, fileURI);
                    if (fileSourceConfiguration.isTailingEnabled()) {
                        fileSourceConfiguration.setTailedFileURI(fileURI);
                        if (metrics != null) {
                            metrics.getTailEnabledFilesMap().putIfAbsent(shortenFilePath,
                                    System.currentTimeMillis());
                        }
                        if (fileSourceConfiguration.getTailedFileURIMap().contains(fileURI)) {
                            properties.put(Constants.START_POSITION, fileSourceConfiguration.getFilePointer());
                            properties.put(Constants.PATH, fileURI);
                            FileServerConnectorProvider fileServerConnectorProvider =
                                    fileSourceServiceProvider.getFileServerConnectorProvider();
                            fileProcessor = new FileProcessor(sourceEventListener, fileSourceConfiguration, metrics);
                            final ServerConnector fileServerConnector = fileServerConnectorProvider
                                    .createConnector("file-server-connector", properties);
                            fileServerConnector.setMessageProcessor(fileProcessor);
                            fileSourceConfiguration.setFileServerConnector((FileServerConnector) fileServerConnector);
                            VFSClientConnectorCallback carbonCallback = new VFSClientConnectorCallback();
                            BinaryCarbonMessage carbonMessage = new BinaryCarbonMessage(ByteBuffer.wrap(
                                    fileURI.getBytes(StandardCharsets.UTF_8)), true);
                            FileServerExecutor fileServerExecutor = new FileServerExecutor(carbonMessage,
                                    carbonCallback, fileServerConnector, fileURI, metrics);
                            if (log.isDebugEnabled()) {
                                log.debug("fileServerExecutor started with file tailing for file: " + fileURI);
                            }
                            fileSourceConfiguration.getExecutorService().execute(fileServerExecutor);
                        }
                    } else {
                        vfsClientConnector = new VFSClientConnector();
                        fileProcessor = new FileProcessor(sourceEventListener, fileSourceConfiguration, metrics);
                        vfsClientConnector.setMessageProcessor(fileProcessor);
                        VFSClientConnectorCallback carbonCallback = new VFSClientConnectorCallback();
                        BinaryCarbonMessage carbonMessage = new BinaryCarbonMessage(ByteBuffer.wrap(
                                fileURI.getBytes(StandardCharsets.UTF_8)), true);
                        try {
                            vfsClientConnector.send(carbonMessage, carbonCallback, properties);
                            try {
                                carbonCallback.waitTillDone(fileSourceConfiguration.getTimeout(), fileURI);
                            } catch (InterruptedException e) {
                                log.error(String.format("Failed to get callback from vfs-client  for file '%s'.",
                                        fileURI), e);
                                return false;
                            }
                            if (!actionAfterProcess.equalsIgnoreCase(Constants.KEEP)) {
                                reProcessFile(vfsClientConnector, carbonCallback, properties, fileURI);
                            }
                        } catch (ClientConnectorException e) {
                            log.error(String.format("Failed to provide file '%s' for consuming.", fileURI), e);
                            if (metrics != null) {
                                metrics.getSourceFileStatusMap().replace(shortenFilePath, StreamStatus.ERROR);
                            }
                        }
                    }
                }
            }
            return true;
        } else {
            return false;
        }
    }

    @Override
    public void onError(Throwable throwable) {
    }

    @Override
    public void done() {
    }

    static class FileServerExecutor implements Runnable {
        ServerConnector fileServerConnector = null;
        CarbonCallback carbonCallback = null;
        CarbonMessage carbonMessage = null;
        String fileURI = null;
        SourceMetrics metrics;

        FileServerExecutor(CarbonMessage carbonMessage, CarbonCallback carbonCallback,
                           ServerConnector fileServerConnector, String fileURI, SourceMetrics metrics) {
            this.fileURI = fileURI;
            this.fileServerConnector = fileServerConnector;
            this.carbonCallback = carbonCallback;
            this.carbonMessage = carbonMessage;
            this.metrics = metrics;
        }

        @Override
        public void run() {
            try {
                fileServerConnector.start();
            } catch (ServerConnectorException e) {
                log.error(String.format("Failed to start the server for file '%s'. " +
                        "Hence starting to process next file.", fileURI));
                carbonCallback.done(carbonMessage);
                if (metrics != null) {
                    metrics.getSourceFileStatusMap().replace(Utils.getShortFilePath(fileURI), StreamStatus.ERROR);
                }
            }
        }
    }

    private void reProcessFile(VFSClientConnector vfsClientConnector,
                               VFSClientConnectorCallback vfsClientConnectorCallback,
                               Map<String, String> properties, String fileUri) {
        Map<String, String> reGeneratedProperties = reProcessFileGenerateProperties(fileSourceConfiguration, fileUri,
                properties);
        BinaryCarbonMessage carbonMessage = new BinaryCarbonMessage(ByteBuffer.wrap(
                fileUri.getBytes(StandardCharsets.UTF_8)), true);
        String moveAfterProcess = fileSourceConfiguration.getMoveAfterProcess();
        if (metrics != null) {
            metrics.setFilePath(fileUri);
        }
        try {
            if (fileSourceConfiguration.getActionAfterProcess() != null) {
                if (fileSourceConfiguration.getMoveAfterProcess() != null) {
                    String destination = constructPath(moveAfterProcess, getFileName(fileUri,
                            fileSourceConfiguration.getProtocolForMoveAfterProcess()));
                    if (destination != null) {
                        reGeneratedProperties.put(Constants.DESTINATION, destination);
                    }
                }
                vfsClientConnector.send(carbonMessage, vfsClientConnectorCallback, reGeneratedProperties);
                vfsClientConnectorCallback.waitTillDone(fileSourceConfiguration.getTimeout(), fileUri);
                if (metrics != null) {
                    fileSourceConfiguration.getExecutorService().execute(() -> {
                        metrics.getSourceFileStatusMap().replace(Utils.getShortFilePath(fileUri),
                                StreamStatus.COMPLETED);
                        increaseMetricsAfterProcess(fileSourceConfiguration.getMoveAfterProcess(), 1);
                    });
                }
            }

        } catch (ClientConnectorException e) {
            if (metrics != null) {
                increaseMetricsAfterProcess(fileSourceConfiguration.getMoveAfterProcess(), 0);
            }
            log.error(String.format("Failure occurred in vfs-client while reading the file '%s'.", fileUri), e);
        } catch (InterruptedException e) {
            log.error(String.format("Failed to get callback from vfs-client for file '%s'.", fileUri), e);
        } finally {
            if (metrics != null) {
                metrics.setFilePath(fileUri);
                metrics.getCompletedTimeMetric(System.currentTimeMillis());
            }
        }
    }

    private String getFileName(String uri, String protocol) {
        try {
            URL url = new URL(String.format("%s%s%s", protocol, File.separator, uri));
            return FilenameUtils.getName(url.getPath());
        } catch (MalformedURLException e) {
            log.error(String.format("Failed to extract file name from the uri '%s'.", uri), e);
            return null;
        }
    }

    private String constructPath(String baseUri, String fileName) {
        if (baseUri != null && fileName != null) {
            if (baseUri.endsWith(File.separator)) {
                return String.format("%s%s", baseUri, fileName);
            } else {
                return String.format("%s%s%s", baseUri, File.separator, fileName);
            }
        } else {
            return null;
        }
    }

    private void increaseMetricsAfterProcess(String moveAfterProcess, int value) {
        if (moveAfterProcess == null) {
            metrics.getFileDeleteMetrics().setTime(System.currentTimeMillis());
            metrics.getFileDeleteMetrics().getDeleteMetric(value);
        } else {
            metrics.getFileMoveMetrics().setDestination(Utils.getShortFilePath(moveAfterProcess));
            metrics.getFileMoveMetrics().setTime(System.currentTimeMillis());
            metrics.getFileMoveMetrics().getMoveMetric(value);
        }
        metrics.setReadPercentage(100.0);
    }
}<|MERGE_RESOLUTION|>--- conflicted
+++ resolved
@@ -120,20 +120,7 @@
                     vfsClientConnector = new VFSClientConnector();
                     fileProcessor = new FileProcessor(sourceEventListener, fileSourceConfiguration, metrics);
                     vfsClientConnector.setMessageProcessor(fileProcessor);
-<<<<<<< HEAD
-
-                    Map<String, String> properties = new HashMap<>();
-                    properties.put(Constants.URI, fileURI);
-                    properties.put(Constants.READ_FILE_FROM_BEGINNING, Constants.TRUE);
-                    properties.put(Constants.ACTION, Constants.READ);
-                    properties.put(Constants.POLLING_INTERVAL, fileSourceConfiguration.getFilePollingInterval());
-                    properties.put(Constants.FILE_READ_WAIT_TIMEOUT_KEY,
-                            fileSourceConfiguration.getFileReadWaitTimeout());
-                    properties.put(Constants.MODE, mode);
-                    properties.put(Constants.BUFFER_SIZE_IN_BINARY_CHUNKED, fileSourceConfiguration.getBufferSize());
-=======
                     Map<String, String> properties = generateProperties(fileSourceConfiguration, fileURI);
->>>>>>> 472476ed
                     VFSClientConnectorCallback carbonCallback = new VFSClientConnectorCallback();
                     BinaryCarbonMessage carbonMessage = new BinaryCarbonMessage(
                             ByteBuffer.wrap(fileURI.getBytes(StandardCharsets.UTF_8)), true);
