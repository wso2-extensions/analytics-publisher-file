--- conflicted
+++ resolved
@@ -255,20 +255,19 @@
         this.headerPresent = headerPresent;
     }
 
-<<<<<<< HEAD
     public String getCurrentlyReadingFileURI() {
         return currentlyReadingFileURI;
     }
 
     public void setCurrentlyReadingFileURI(String currentlyReadingFileURI) {
         this.currentlyReadingFileURI = currentlyReadingFileURI;
-=======
+    }
+
     public String getReadOnlyHeader() {
         return readOnlyHeader;
     }
 
     public void setReadOnlyHeader(String readOnlyHeader) {
         this.readOnlyHeader = readOnlyHeader;
->>>>>>> bf458504
     }
 }