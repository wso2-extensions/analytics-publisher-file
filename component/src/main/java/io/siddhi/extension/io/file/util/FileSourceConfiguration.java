/*
 * Copyright (c) 2017, WSO2 Inc. (http://www.wso2.org) All Rights Reserved.
 *
 * WSO2 Inc. licenses this file to you under the Apache License,
 * Version 2.0 (the "License"); you may not use this file except
 * in compliance with the License.
 * You may obtain a copy of the License at
 *
 *     http://www.apache.org/licenses/LICENSE-2.0
 *
 * Unless required by applicable law or agreed to in writing,
 * software distributed under the License is distributed on an
 * "AS IS" BASIS, WITHOUT WARRANTIES OR CONDITIONS OF ANY
 * KIND, either express or implied. See the License for the
 * specific language governing permissions and limitations
 * under the License.
 */

package io.siddhi.extension.io.file.util;

import org.wso2.transport.file.connector.server.FileServerConnector;
import org.wso2.transport.remotefilesystem.server.connector.contract.RemoteFileSystemServerConnector;

import java.util.ArrayList;
import java.util.List;
import java.util.concurrent.ExecutorService;
import java.util.regex.Pattern;

/**
 * Class for keep the configurations of a file source instance.
 * */
public class FileSourceConfiguration {

    private boolean isTailingEnabled;
    private String mode;
    private String beginRegex = null;
    private String endRegex = null;
    private String filePointer = "0";
    private String filePollingInterval = null;
    private String sourceProtocol = null;
    private String protocolForMoveAfterFailure = null;
    private String protocolForMoveAfterProcess = null;
    private long timeout = 5000;
    private String headerPresent = "false";

    private FileServerConnector fileServerConnector;
    private RemoteFileSystemServerConnector fileSystemServerConnector;
    private List<String> tailedFileURIMap;
    private ExecutorService executorService = null;
    private String[] requiredProperties = null;
    private StringBuilder tailingRegexStringBuilder = null;
    private Pattern pattern;

    private String actionAfterProcess = null;
    private String actionAfterFailure = null;
    private String moveAfterProcess = null;
    private String fileReadWaitTimeout;

    private String currentlyReadingFileURI;

    public FileSourceConfiguration() {
        tailingRegexStringBuilder = new StringBuilder();
    }

    public String getBeginRegex() {
        return beginRegex;
    }

    public void setBeginRegex(String beginRegex) {
        this.beginRegex = beginRegex;
    }

    public String getEndRegex() {
        return endRegex;
    }

    public void setEndRegex(String endRegex) {
        this.endRegex = endRegex;
    }

    public String getMode() {
        return mode;
    }

    public void setMode(String mode) {
        this.mode = mode;
    }

    public boolean isTailingEnabled() {
        return isTailingEnabled;
    }

    public void setTailingEnabled(boolean tailingEnabled) {
        isTailingEnabled = tailingEnabled;
    }

    public String getFilePointer() {
        return filePointer;
    }

    public void setFilePointer(String filePointer) {
        this.filePointer = filePointer;
    }

    public void updateFilePointer(long valueToAdd) {
        this.filePointer = Long.toString(valueToAdd);
    }

    public FileServerConnector getFileServerConnector() {
        return fileServerConnector;
    }

    public void setFileServerConnector(FileServerConnector fileServerConnector) {
        this.fileServerConnector = fileServerConnector;
    }

    public RemoteFileSystemServerConnector getFileSystemServerConnector() {
        return this.fileSystemServerConnector;
    }

    public void setFileSystemServerConnector(RemoteFileSystemServerConnector fileSystemServerConnector) {
        this.fileSystemServerConnector = fileSystemServerConnector;
    }

    public List getTailedFileURIMap() {
        return tailedFileURIMap;
    }

    public void setTailedFileURIMap(List<String> tailedFileURIMap) {
        this.tailedFileURIMap = tailedFileURIMap;
    }

    public void setTailedFileURI(String tailedFileURI) {
        if (tailedFileURI != null) {
            if (tailedFileURIMap == null) {
                tailedFileURIMap = new ArrayList<>();
            }
            if (!tailedFileURIMap.contains(tailedFileURI)) {
                this.tailedFileURIMap.add(tailedFileURI);
            }
        }
    }

    public ExecutorService getExecutorService() {
        return executorService;
    }

    public void setExecutorService(ExecutorService executorService) {
        this.executorService = executorService;
    }

    public String[] getRequiredProperties() {
        return requiredProperties.clone();
    }

    public void setRequiredProperties(String[] requiredProperties) {
        this.requiredProperties = requiredProperties.clone();
    }

    public String getFilePollingInterval() {
        return filePollingInterval;
    }

    public void setFilePollingInterval(String filePollingInterval) {
        this.filePollingInterval = filePollingInterval;
    }

    public StringBuilder getTailingRegexStringBuilder() {
        return tailingRegexStringBuilder;
    }

    public void updateTailingRegexStringBuilder(StringBuilder tailingRegexStringBuilder) {
        this.tailingRegexStringBuilder = tailingRegexStringBuilder;
    }

    public Pattern getPattern() {
        return pattern;
    }

    public void setPattern(Pattern pattern) {
        this.pattern = pattern;
    }

    public String getActionAfterProcess() {
        return actionAfterProcess;
    }

    public void setActionAfterProcess(String actionAfterProcess) {
        this.actionAfterProcess = actionAfterProcess;
    }

    public String getMoveAfterProcess() {
        return moveAfterProcess;
    }

    public void setMoveAfterProcess(String moveAfterProcess) {
        this.moveAfterProcess = moveAfterProcess;
    }

    public String getSourceProtocol() {
        return sourceProtocol;
    }

    public void setSourceProtocol(String sourceProtocol) {
        this.sourceProtocol = sourceProtocol;
    }

    public String getProtocolForMoveAfterFailure() {
        return protocolForMoveAfterFailure;
    }

    public void setProtocolForMoveAfterFailure(String protocolForMoveAfterFailure) {
        this.protocolForMoveAfterFailure = protocolForMoveAfterFailure;
    }

    public String getProtocolForMoveAfterProcess() {
        return protocolForMoveAfterProcess;
    }

    public void setProtocolForMoveAfterProcess(String protocolForMoveAfterProcess) {
        this.protocolForMoveAfterProcess = protocolForMoveAfterProcess;
    }

    public long getTimeout() {
        return timeout;
    }

    public void setTimeout(long timeout) {
        this.timeout = timeout;
    }

    public String getFileReadWaitTimeout() {
        return fileReadWaitTimeout;
    }

    public void setFileReadWaitTimeout(String fileReadWaitTimeout) {
        this.fileReadWaitTimeout = fileReadWaitTimeout;
    }

    public String getActionAfterFailure() {
        return actionAfterFailure;
    }

    public void setActionAfterFailure(String actionAfterFailure) {
        this.actionAfterFailure = actionAfterFailure;
    }

<<<<<<< HEAD
    public String getCurrentlyReadingFileURI() {
        return currentlyReadingFileURI;
    }

    public void setCurrentlyReadingFileURI(String currentlyReadingFileURI) {
        this.currentlyReadingFileURI = currentlyReadingFileURI;
=======
    public String getHeaderPresent() {
        return headerPresent;
    }

    public void setHeaderPresent(String headerPresent) {
        this.headerPresent = headerPresent;
>>>>>>> f59cc3f6
    }
}<|MERGE_RESOLUTION|>--- conflicted
+++ resolved
@@ -245,20 +245,19 @@
         this.actionAfterFailure = actionAfterFailure;
     }
 
-<<<<<<< HEAD
+    public String getHeaderPresent() {
+        return headerPresent;
+    }
+
+    public void setHeaderPresent(String headerPresent) {
+        this.headerPresent = headerPresent;
+    }
+
     public String getCurrentlyReadingFileURI() {
         return currentlyReadingFileURI;
     }
 
     public void setCurrentlyReadingFileURI(String currentlyReadingFileURI) {
         this.currentlyReadingFileURI = currentlyReadingFileURI;
-=======
-    public String getHeaderPresent() {
-        return headerPresent;
-    }
-
-    public void setHeaderPresent(String headerPresent) {
-        this.headerPresent = headerPresent;
->>>>>>> f59cc3f6
     }
 }