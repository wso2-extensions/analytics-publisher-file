/*
 * Copyright (c) 2017, WSO2 Inc. (http://www.wso2.org) All Rights Reserved.
 *
 * WSO2 Inc. licenses this file to you under the Apache License,
 * Version 2.0 (the "License"); you may not use this file except
 * in compliance with the License.
 * You may obtain a copy of the License at
 *
 *     http://www.apache.org/licenses/LICENSE-2.0
 *
 * Unless required by applicable law or agreed to in writing,
 * software distributed under the License is distributed on an
 * "AS IS" BASIS, WITHOUT WARRANTIES OR CONDITIONS OF ANY
 * KIND, either express or implied. See the License for the
 * specific language governing permissions and limitations
 * under the License.
 */

package io.siddhi.extension.io.file.util;

import org.quartz.Scheduler;
import org.wso2.transport.file.connector.server.FileServerConnector;
import org.wso2.transport.remotefilesystem.server.connector.contract.RemoteFileSystemServerConnector;

import java.util.ArrayList;
import java.util.List;
import java.util.concurrent.ExecutorService;
import java.util.regex.Pattern;

/**
 * Class for keep the configurations of a file source instance.
 */
public class FileSourceConfiguration {

    private boolean isTailingEnabled;
    private String mode;
    private String beginRegex = null;
    private String endRegex = null;
    private String filePointer = "0";
    private String filePollingInterval = null;
    private String sourceProtocol = null;
    private String protocolForMoveAfterFailure = null;
    private String protocolForMoveAfterProcess = null;
    private long timeout = 5000;
    private String headerPresent = "false";
    private String readOnlyHeader = "false";
    private String bufferSizeInBinaryChunked = "65536";

    private FileServerConnector fileServerConnector;
    private RemoteFileSystemServerConnector fileSystemServerConnector;
    private List<String> tailedFileURIMap;
    private ExecutorService executorService = null;
    private String[] requiredProperties = null;
    private StringBuilder tailingRegexStringBuilder = null;
    private Pattern pattern;

    private String actionAfterProcess = null;
    private String actionAfterFailure = null;
    private String moveAfterProcess = null;
    private String fileReadWaitTimeout;
    private String cronExpression = null;
    private String uri = null;
    private Scheduler scheduler = null;

    private String currentlyReadingFileURI;
    // once app is disconnected

    public FileSourceConfiguration() {
        tailingRegexStringBuilder = new StringBuilder();
    }

    public String getBeginRegex() {
        return beginRegex;
    }

    public void setBeginRegex(String beginRegex) {
        this.beginRegex = beginRegex;
    }

    public String getEndRegex() {
        return endRegex;
    }

    public void setEndRegex(String endRegex) {
        this.endRegex = endRegex;
    }

    public String getMode() {
        return mode;
    }

    public void setMode(String mode) {
        this.mode = mode;
    }

    public boolean isTailingEnabled() {
        return isTailingEnabled;
    }

    public void setTailingEnabled(boolean tailingEnabled) {
        isTailingEnabled = tailingEnabled;
    }

    public String getFilePointer() {
        return filePointer;
    }

    public void setFilePointer(String filePointer) {
        this.filePointer = filePointer;
    }

    public void updateFilePointer(long valueToAdd) {
        this.filePointer = Long.toString(valueToAdd);
    }

    public FileServerConnector getFileServerConnector() {
        return fileServerConnector;
    }

    public void setFileServerConnector(FileServerConnector fileServerConnector) {
        this.fileServerConnector = fileServerConnector;
    }

    public RemoteFileSystemServerConnector getFileSystemServerConnector() {
        return this.fileSystemServerConnector;
    }

    public void setFileSystemServerConnector(RemoteFileSystemServerConnector fileSystemServerConnector) {
        this.fileSystemServerConnector = fileSystemServerConnector;
    }

    public List getTailedFileURIMap() {
        return tailedFileURIMap;
    }

    public void setTailedFileURIMap(List<String> tailedFileURIMap) {
        this.tailedFileURIMap = tailedFileURIMap;
    }

    public void setTailedFileURI(String tailedFileURI) {
        if (tailedFileURI != null) {
            if (tailedFileURIMap == null) {
                tailedFileURIMap = new ArrayList<>();
            }
            if (!tailedFileURIMap.contains(tailedFileURI)) {
                this.tailedFileURIMap.add(tailedFileURI);
            }
        }
    }

    public ExecutorService getExecutorService() {
        return executorService;
    }

    public void setExecutorService(ExecutorService executorService) {
        this.executorService = executorService;
    }

    public String[] getRequiredProperties() {
        return requiredProperties.clone();
    }

    public void setRequiredProperties(String[] requiredProperties) {
        this.requiredProperties = requiredProperties.clone();
    }

    public String getFilePollingInterval() {
        return filePollingInterval;
    }

    public void setFilePollingInterval(String filePollingInterval) {
        this.filePollingInterval = filePollingInterval;
    }

    public StringBuilder getTailingRegexStringBuilder() {
        return tailingRegexStringBuilder;
    }

    public void updateTailingRegexStringBuilder(StringBuilder tailingRegexStringBuilder) {
        this.tailingRegexStringBuilder = tailingRegexStringBuilder;
    }

    public Pattern getPattern() {
        return pattern;
    }

    public void setPattern(Pattern pattern) {
        this.pattern = pattern;
    }

    public String getActionAfterProcess() {
        return actionAfterProcess;
    }

    public void setActionAfterProcess(String actionAfterProcess) {
        this.actionAfterProcess = actionAfterProcess;
    }

    public String getMoveAfterProcess() {
        return moveAfterProcess;
    }

    public void setMoveAfterProcess(String moveAfterProcess) {
        this.moveAfterProcess = moveAfterProcess;
    }

    public String getSourceProtocol() {
        return sourceProtocol;
    }

    public void setSourceProtocol(String sourceProtocol) {
        this.sourceProtocol = sourceProtocol;
    }

    public String getProtocolForMoveAfterFailure() {
        return protocolForMoveAfterFailure;
    }

    public void setProtocolForMoveAfterFailure(String protocolForMoveAfterFailure) {
        this.protocolForMoveAfterFailure = protocolForMoveAfterFailure;
    }

    public String getProtocolForMoveAfterProcess() {
        return protocolForMoveAfterProcess;
    }

    public void setProtocolForMoveAfterProcess(String protocolForMoveAfterProcess) {
        this.protocolForMoveAfterProcess = protocolForMoveAfterProcess;
    }

    public long getTimeout() {
        return timeout;
    }

    public void setTimeout(long timeout) {
        this.timeout = timeout;
    }

    public String getFileReadWaitTimeout() {
        return fileReadWaitTimeout;
    }

    public void setFileReadWaitTimeout(String fileReadWaitTimeout) {
        this.fileReadWaitTimeout = fileReadWaitTimeout;
    }

    public String getActionAfterFailure() {
        return actionAfterFailure;
    }

    public void setActionAfterFailure(String actionAfterFailure) {
        this.actionAfterFailure = actionAfterFailure;
    }

    public String getHeaderPresent() {
        return headerPresent;
    }

    public void setHeaderPresent(String headerPresent) {
        this.headerPresent = headerPresent;
    }

    public String getCurrentlyReadingFileURI() {
        return currentlyReadingFileURI;
    }

    public void setCurrentlyReadingFileURI(String currentlyReadingFileURI) {
        this.currentlyReadingFileURI = currentlyReadingFileURI;
    }

    public String getReadOnlyHeader() {
        return readOnlyHeader;
    }

    public void setReadOnlyHeader(String readOnlyHeader) {
        this.readOnlyHeader = readOnlyHeader;
    }

<<<<<<< HEAD
    public void setBufferSize(String bufferSizeInBinaryChunked) {
        this.bufferSizeInBinaryChunked = bufferSizeInBinaryChunked;
    }

    public String getBufferSize() {
        return bufferSizeInBinaryChunked;
=======
    public String getCronExpression() {
        return cronExpression;
    }

    public void setCronExpression(String cronExpression) {
        this.cronExpression = cronExpression;
    }

    public String getUri() {
        return uri;
    }

    public void setUri(String uri) {
        this.uri = uri;
    }

    public void setScheduler(Scheduler scheduler) {
        this.scheduler = scheduler;
    }

    public Scheduler getScheduler() {
        return scheduler;
>>>>>>> 472476ed
    }
}<|MERGE_RESOLUTION|>--- conflicted
+++ resolved
@@ -276,14 +276,13 @@
         this.readOnlyHeader = readOnlyHeader;
     }
 
-<<<<<<< HEAD
     public void setBufferSize(String bufferSizeInBinaryChunked) {
         this.bufferSizeInBinaryChunked = bufferSizeInBinaryChunked;
     }
 
     public String getBufferSize() {
         return bufferSizeInBinaryChunked;
-=======
+
     public String getCronExpression() {
         return cronExpression;
     }
@@ -306,6 +305,5 @@
 
     public Scheduler getScheduler() {
         return scheduler;
->>>>>>> 472476ed
     }
 }