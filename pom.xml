--- conflicted
+++ resolved
@@ -138,22 +138,14 @@
     <properties>
         <siddhi.version>5.1.8</siddhi.version>
         <siddhi.version.range>[5.0.0,6.0.0)</siddhi.version.range>
-<<<<<<< HEAD
         <wso2.transport.file.version>6.0.61</wso2.transport.file.version>
-=======
-        <wso2.transport.file.version>6.0.60</wso2.transport.file.version>
         <org.apache.commons-compress.version>1.14</org.apache.commons-compress.version>
->>>>>>> 5b7641e3
         <testng.version>6.8</testng.version>
         <siddhi.map.json.version>5.0.2</siddhi.map.json.version>
         <siddhi.map.xml.version>5.0.2</siddhi.map.xml.version>
         <siddhi.map.text.version>2.0.1</siddhi.map.text.version>
-<<<<<<< HEAD
         <siddhi.map.csv.version>2.0.3</siddhi.map.csv.version>
-=======
-        <siddhi.map.csv.version>2.0.1</siddhi.map.csv.version>
         <siddhi.execution.list>1.0.0</siddhi.execution.list>
->>>>>>> 5b7641e3
         <jacoco.version>0.7.9</jacoco.version>
         <commons-net.version>3.6</commons-net.version>
         <project.reporting.outputEncoding>UTF-8</project.reporting.outputEncoding>
