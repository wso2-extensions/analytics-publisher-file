--- conflicted
+++ resolved
@@ -128,11 +128,7 @@
     <properties>
         <siddhi.version>5.1.5</siddhi.version>
         <siddhi.version.range>[5.0.0,6.0.0)</siddhi.version.range>
-<<<<<<< HEAD
-        <wso2.transport.file.version>6.0.60</wso2.transport.file.version>
-=======
-        <wso2.transport.file.version>6.0.58</wso2.transport.file.version>
->>>>>>> c8e64005
+        <wso2.transport.file.version>6.0.59</wso2.transport.file.version>
         <testng.version>6.8</testng.version>
         <siddhi.map.json.version>5.0.2</siddhi.map.json.version>
         <siddhi.map.xml.version>5.0.2</siddhi.map.xml.version>
