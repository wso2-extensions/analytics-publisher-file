--- conflicted
+++ resolved
@@ -138,13 +138,8 @@
     <properties>
         <siddhi.version>5.1.8</siddhi.version>
         <siddhi.version.range>[5.0.0,6.0.0)</siddhi.version.range>
-<<<<<<< HEAD
         <wso2.transport.file.version>6.0.61</wso2.transport.file.version>
-        <org.apache.commons-compress.version>1.14</org.apache.commons-compress.version>
-=======
-        <wso2.transport.file.version>6.0.60</wso2.transport.file.version>
         <org.apache.commons-compress.version>1.19</org.apache.commons-compress.version>
->>>>>>> a3879985
         <testng.version>6.8</testng.version>
         <siddhi.map.json.version>5.0.2</siddhi.map.json.version>
         <siddhi.map.xml.version>5.0.2</siddhi.map.xml.version>
